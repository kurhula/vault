package config

import (
	"os"
	"testing"
	"time"

	"github.com/go-test/deep"
	ctconfig "github.com/hashicorp/consul-template/config"
)

func TestLoadConfigFile_AgentCache(t *testing.T) {
	config, err := LoadConfig("./test-fixtures/config-cache.hcl")
	if err != nil {
		t.Fatal(err)
	}

	expected := &Config{
		AutoAuth: &AutoAuth{
			Method: &Method{
				Type:      "aws",
				MountPath: "auth/aws",
				Config: map[string]interface{}{
					"role": "foobar",
				},
			},
			Sinks: []*Sink{
				&Sink{
					Type:   "file",
					DHType: "curve25519",
					DHPath: "/tmp/file-foo-dhpath",
					AAD:    "foobar",
					Config: map[string]interface{}{
						"path": "/tmp/file-foo",
					},
				},
			},
		},
		Cache: &Cache{
			UseAutoAuthToken: true,
		},
		Listeners: []*Listener{
			&Listener{
				Type: "unix",
				Config: map[string]interface{}{
					"address":      "/path/to/socket",
					"tls_disable":  true,
					"socket_mode":  "configmode",
					"socket_user":  "configuser",
					"socket_group": "configgroup",
				},
			},
			&Listener{
				Type: "tcp",
				Config: map[string]interface{}{
					"address":     "127.0.0.1:8300",
					"tls_disable": true,
				},
			},
			&Listener{
				Type: "tcp",
				Config: map[string]interface{}{
					"address":       "127.0.0.1:8400",
					"tls_key_file":  "/path/to/cakey.pem",
					"tls_cert_file": "/path/to/cacert.pem",
				},
			},
		},
		Vault: &Vault{
			Address:          "http://127.0.0.1:1111",
			CACert:           "config_ca_cert",
			CAPath:           "config_ca_path",
			TLSSkipVerifyRaw: interface{}("true"),
			TLSSkipVerify:    true,
			ClientCert:       "config_client_cert",
			ClientKey:        "config_client_key",
		},
		PidFile: "./pidfile",
	}

	if diff := deep.Equal(config, expected); diff != nil {
		t.Fatal(diff)
	}

	config, err = LoadConfig("./test-fixtures/config-cache-embedded-type.hcl")
	if err != nil {
		t.Fatal(err)
	}
	expected.Vault.TLSSkipVerifyRaw = interface{}(true)

	if diff := deep.Equal(config, expected); diff != nil {
		t.Fatal(diff)
	}
}

func TestLoadConfigFile(t *testing.T) {
	if err := os.Setenv("TEST_AAD_ENV", "aad"); err != nil {
		t.Fatal(err)
	}
	defer func() {
		if err := os.Unsetenv("TEST_AAD_ENV"); err != nil {
			t.Fatal(err)
		}
	}()

	config, err := LoadConfig("./test-fixtures/config.hcl")
	if err != nil {
		t.Fatalf("err: %s", err)
	}

	expected := &Config{
		AutoAuth: &AutoAuth{
			Method: &Method{
				Type:      "aws",
				MountPath: "auth/aws",
				Namespace: "my-namespace/",
				Config: map[string]interface{}{
					"role": "foobar",
				},
			},
			Sinks: []*Sink{
				&Sink{
					Type:   "file",
					DHType: "curve25519",
					DHPath: "/tmp/file-foo-dhpath",
					AAD:    "foobar",
					Config: map[string]interface{}{
						"path": "/tmp/file-foo",
					},
				},
				&Sink{
					Type:    "file",
					WrapTTL: 5 * time.Minute,
					DHType:  "curve25519",
					DHPath:  "/tmp/file-foo-dhpath2",
					AAD:     "aad",
					Config: map[string]interface{}{
						"path": "/tmp/file-bar",
					},
				},
			},
		},
		PidFile: "./pidfile",
	}

	if diff := deep.Equal(config, expected); diff != nil {
		t.Fatal(diff)
	}

	config, err = LoadConfig("./test-fixtures/config-embedded-type.hcl")
	if err != nil {
		t.Fatalf("err: %s", err)
	}

	if diff := deep.Equal(config, expected); diff != nil {
		t.Fatal(diff)
	}
}

func TestLoadConfigFile_Method_Wrapping(t *testing.T) {
	config, err := LoadConfig("./test-fixtures/config-method-wrapping.hcl")
	if err != nil {
		t.Fatalf("err: %s", err)
	}

	expected := &Config{
		AutoAuth: &AutoAuth{
			Method: &Method{
				Type:      "aws",
				MountPath: "auth/aws",
				WrapTTL:   5 * time.Minute,
				Config: map[string]interface{}{
					"role": "foobar",
				},
			},
			Sinks: []*Sink{
				&Sink{
					Type: "file",
					Config: map[string]interface{}{
						"path": "/tmp/file-foo",
					},
				},
			},
		},
		PidFile: "./pidfile",
	}

	if diff := deep.Equal(config, expected); diff != nil {
		t.Fatal(diff)
	}
}

func TestLoadConfigFile_AgentCache_NoAutoAuth(t *testing.T) {
	config, err := LoadConfig("./test-fixtures/config-cache-no-auto_auth.hcl")
	if err != nil {
		t.Fatalf("err: %s", err)
	}

	expected := &Config{
		Cache: &Cache{},
		Listeners: []*Listener{
			&Listener{
				Type: "tcp",
				Config: map[string]interface{}{
					"address":     "127.0.0.1:8300",
					"tls_disable": true,
				},
			},
		},
		PidFile: "./pidfile",
	}

	if diff := deep.Equal(config, expected); diff != nil {
		t.Fatal(diff)
	}
}

func TestLoadConfigFile_Bad_AgentCache_InconsisentAutoAuth(t *testing.T) {
	_, err := LoadConfig("./test-fixtures/bad-config-cache-inconsistent-auto_auth.hcl")
	if err == nil {
		t.Fatal("LoadConfig should return an error when use_auto_auth_token=true and no auto_auth section present")
	}
}

func TestLoadConfigFile_Bad_AgentCache_NoListeners(t *testing.T) {
	_, err := LoadConfig("./test-fixtures/bad-config-cache-no-listeners.hcl")
	if err == nil {
		t.Fatal("LoadConfig should return an error when cache section present and no listeners present")
	}
}

func TestLoadConfigFile_Bad_AutoAuth_Wrapped_Multiple_Sinks(t *testing.T) {
	_, err := LoadConfig("./test-fixtures/bad-config-auto_auth-wrapped-multiple-sinks")
	if err == nil {
		t.Fatal("LoadConfig should return an error when auth_auth.method.wrap_ttl nonzero and multiple sinks defined")
	}
}

func TestLoadConfigFile_Bad_AutoAuth_Both_Wrapping_Types(t *testing.T) {
	_, err := LoadConfig("./test-fixtures/bad-config-method-wrapping-and-sink-wrapping.hcl")
	if err == nil {
		t.Fatal("LoadConfig should return an error when auth_auth.method.wrap_ttl nonzero and sinks.wrap_ttl nonzero")
	}
}

func TestLoadConfigFile_Bad_AgentCache_AutoAuth_Method_wrapping(t *testing.T) {
	_, err := LoadConfig("./test-fixtures/bad-config-cache-auto_auth-method-wrapping.hcl")
	if err == nil {
		t.Fatal("LoadConfig should return an error when auth_auth.method.wrap_ttl nonzero and cache.use_auto_auth_token=true")
	}
}

func TestLoadConfigFile_AgentCache_AutoAuth_NoSink(t *testing.T) {
	config, err := LoadConfig("./test-fixtures/config-cache-auto_auth-no-sink.hcl")
	if err != nil {
		t.Fatalf("err: %s", err)
	}

	expected := &Config{
		AutoAuth: &AutoAuth{
			Method: &Method{
				Type:      "aws",
				MountPath: "auth/aws",
				Config: map[string]interface{}{
					"role": "foobar",
				},
			},
		},
		Cache: &Cache{
			UseAutoAuthToken: true,
		},
		Listeners: []*Listener{
			&Listener{
				Type: "tcp",
				Config: map[string]interface{}{
					"address":     "127.0.0.1:8300",
					"tls_disable": true,
				},
			},
		},
		PidFile: "./pidfile",
	}

	if diff := deep.Equal(config, expected); diff != nil {
		t.Fatal(diff)
	}
}

<<<<<<< HEAD
// TestLoadConfigFile_Template_Single tests template definitions in Vault Agent
=======
// TestLoadConfigFile_Template tests template definitions in Vault Agent
>>>>>>> ac6fa6fb
// configuration files
func TestLoadConfigFile_Template(t *testing.T) {
	testCases := map[string]struct {
		fixturePath       string
		expectedTemplates []*ctconfig.TemplateConfig
	}{
		"min": {
			fixturePath: "./test-fixtures/config-template-min.hcl",
			expectedTemplates: []*ctconfig.TemplateConfig{
				&ctconfig.TemplateConfig{
					Source:      strPtr("/path/on/disk/to/template.ctmpl"),
					Destination: strPtr("/path/on/disk/where/template/will/render.txt"),
				},
			},
		},
		"full": {
			fixturePath: "./test-fixtures/config-template-full.hcl",
			expectedTemplates: []*ctconfig.TemplateConfig{
				&ctconfig.TemplateConfig{
					Backup:         boolPtr(true),
					Command:        strPtr("restart service foo"),
					CommandTimeout: timeDurationPtr("60s"),
					Contents:       strPtr("{{ keyOrDefault \"service/redis/maxconns@east-aws\" \"5\" }}"),
					CreateDestDirs: boolPtr(true),
					Destination:    strPtr("/path/on/disk/where/template/will/render.txt"),
					ErrMissingKey:  boolPtr(true),
					LeftDelim:      strPtr("<<"),
					Perms:          fileMode(0655),
					RightDelim:     strPtr(">>"),
					SandboxPath:    strPtr("/path/on/disk/where"),

					Wait: &ctconfig.WaitConfig{
						Min: timeDurationPtr("10s"),
						Max: timeDurationPtr("40s"),
					},
				},
			},
		},
		"many": {
			fixturePath: "./test-fixtures/config-template-many.hcl",
			expectedTemplates: []*ctconfig.TemplateConfig{
				&ctconfig.TemplateConfig{
					Source:         strPtr("/path/on/disk/to/template.ctmpl"),
					Destination:    strPtr("/path/on/disk/where/template/will/render.txt"),
					ErrMissingKey:  boolPtr(false),
					CreateDestDirs: boolPtr(true),
					Command:        strPtr("restart service foo"),
					Perms:          fileMode(0600),
				},
				&ctconfig.TemplateConfig{
					Source:      strPtr("/path/on/disk/to/template2.ctmpl"),
					Destination: strPtr("/path/on/disk/where/template/will/render2.txt"),
					Backup:      boolPtr(true),
					Perms:       fileMode(0755),
					Wait: &ctconfig.WaitConfig{
						Min: timeDurationPtr("2s"),
						Max: timeDurationPtr("10s"),
					},
				},
			},
		},
	}

	for name, tc := range testCases {
		t.Run(name, func(t *testing.T) {
			config, err := LoadConfig(tc.fixturePath)
			if err != nil {
				t.Fatalf("err: %s", err)
			}

			expected := &Config{
				AutoAuth: &AutoAuth{
					Method: &Method{
						Type:      "aws",
						MountPath: "auth/aws",
						Namespace: "my-namespace/",
						Config: map[string]interface{}{
							"role": "foobar",
						},
					},
					Sinks: []*Sink{
						&Sink{
							Type:   "file",
							DHType: "curve25519",
							DHPath: "/tmp/file-foo-dhpath",
							AAD:    "foobar",
							Config: map[string]interface{}{
								"path": "/tmp/file-foo",
							},
						},
					},
				},
				Templates: tc.expectedTemplates,
				PidFile:   "./pidfile",
			}

			if diff := deep.Equal(config, expected); diff != nil {
				t.Fatal(diff)
			}
		})
	}
}

func strPtr(s string) *string {
	return &s
}

func boolPtr(b bool) *bool {
	return &b
}

func timeDurationPtr(duration string) *time.Duration {
	d, _ := time.ParseDuration(duration)

	return &d
}

// FileMode returns a pointer to the given os.FileMode.
func fileMode(o os.FileMode) *os.FileMode {
	return &o
}<|MERGE_RESOLUTION|>--- conflicted
+++ resolved
@@ -286,12 +286,7 @@
 	}
 }
 
-<<<<<<< HEAD
-// TestLoadConfigFile_Template_Single tests template definitions in Vault Agent
-=======
 // TestLoadConfigFile_Template tests template definitions in Vault Agent
->>>>>>> ac6fa6fb
-// configuration files
 func TestLoadConfigFile_Template(t *testing.T) {
 	testCases := map[string]struct {
 		fixturePath       string
