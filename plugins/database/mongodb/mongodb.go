package mongodb

import (
	"context"
	"encoding/json"
	"fmt"
	"io"
	"strings"
	"time"

	"github.com/hashicorp/vault/api"
	"github.com/hashicorp/vault/sdk/database/dbplugin"
	"github.com/hashicorp/vault/sdk/database/helper/credsutil"
	"github.com/hashicorp/vault/sdk/database/helper/dbutil"
	"go.mongodb.org/mongo-driver/mongo"
	"go.mongodb.org/mongo-driver/mongo/writeconcern"
	"go.mongodb.org/mongo-driver/x/mongo/driver/connstring"
)

const mongoDBTypeName = "mongodb"

// MongoDB is an implementation of Database interface
type MongoDB struct {
	*mongoDBConnectionProducer
	credsutil.CredentialsProducer
}

var _ dbplugin.Database = &MongoDB{}

// New returns a new MongoDB instance
func New() (interface{}, error) {
	db := new()
	dbType := dbplugin.NewDatabaseErrorSanitizerMiddleware(db, db.secretValues)
	return dbType, nil
}

func new() *MongoDB {
	connProducer := &mongoDBConnectionProducer{}
	connProducer.Type = mongoDBTypeName

	credsProducer := &credsutil.SQLCredentialsProducer{
		DisplayNameLen: 15,
		RoleNameLen:    15,
		UsernameLen:    100,
		Separator:      "-",
	}

	return &MongoDB{
		mongoDBConnectionProducer: connProducer,
		CredentialsProducer:       credsProducer,
	}
}

// Run instantiates a MongoDB object, and runs the RPC server for the plugin
func Run(apiTLSConfig *api.TLSConfig) error {
	dbType, err := New()
	if err != nil {
		return err
	}

	dbplugin.Serve(dbType.(dbplugin.Database), api.VaultPluginTLSProvider(apiTLSConfig))

	return nil
}

// Type returns the TypeName for this backend
func (m *MongoDB) Type() (string, error) {
	return mongoDBTypeName, nil
}

func (m *MongoDB) getConnection(ctx context.Context) (*mongo.Client, error) {
	client, err := m.Connection(ctx)
	if err != nil {
		return nil, err
	}

	return client.(*mongo.Client), nil
}

// CreateUser generates the username/password on the underlying secret backend as instructed by
// the CreationStatement provided. The creation statement is a JSON blob that has a db value,
// and an array of roles that accepts a role, and an optional db value pair. This array will
// be normalized the format specified in the mongoDB docs:
// https://docs.mongodb.com/manual/reference/command/createUser/#dbcmd.createUser
//
// JSON Example:
//  { "db": "admin", "roles": [{ "role": "readWrite" }, {"role": "read", "db": "foo"}] }
func (m *MongoDB) CreateUser(ctx context.Context, statements dbplugin.Statements, usernameConfig dbplugin.UsernameConfig, expiration time.Time) (username string, password string, err error) {
	// Grab the lock
	m.Lock()
	defer m.Unlock()

	statements = dbutil.StatementCompatibilityHelper(statements)

	if len(statements.Creation) == 0 {
		return "", "", dbutil.ErrEmptyCreationStatement
	}

	username, err = m.GenerateUsername(usernameConfig)
	if err != nil {
		return "", "", err
	}

	password, err = m.GeneratePassword()
	if err != nil {
		return "", "", err
	}

	// Unmarshal statements.CreationStatements into mongodbRoles
	var mongoCS mongoDBStatement
	err = json.Unmarshal([]byte(statements.Creation[0]), &mongoCS)
	if err != nil {
		return "", "", err
	}

	// Default to "admin" if no db provided
	if mongoCS.DB == "" {
		mongoCS.DB = "admin"
	}

	if len(mongoCS.Roles) == 0 {
		return "", "", fmt.Errorf("roles array is required in creation statement")
	}

	createUserCmd := createUserCommand{
		Username: username,
		Password: password,
		Roles:    mongoCS.Roles.toStandardRolesArray(),
	}

	if err := m.runCommandWithRetry(ctx, mongoCS.DB, createUserCmd); err != nil {
		return "", "", err
	}

	return username, password, nil
}

// SetCredentials uses provided information to set/create a user in the
// database. Unlike CreateUser, this method requires a username be provided and
// uses the name given, instead of generating a name. This is used for creating
// and setting the password of static accounts, as well as rolling back
// passwords in the database in the event an updated database fails to save in
// Vault's storage.
func (m *MongoDB) SetCredentials(ctx context.Context, statements dbplugin.Statements, staticUser dbplugin.StaticUserConfig) (username, password string, err error) {
	// Grab the lock
	m.Lock()
	defer m.Unlock()

	username = staticUser.Username
	password = staticUser.Password

	changeUserCmd := &updateUserCommand{
		Username: username,
		Password: password,
	}

	connURL := m.getConnectionURL()
	cs, err := connstring.Parse(connURL)
	if err != nil {
		return "", "", err
	}
	if err := m.runCommandWithRetry(ctx, cs.Database, changeUserCmd); err != nil {
		return "", "", err
	}

	return username, password, nil
}

// RenewUser is not supported on MongoDB, so this is a no-op.
func (m *MongoDB) RenewUser(ctx context.Context, statements dbplugin.Statements, username string, expiration time.Time) error {
	// NOOP
	return nil
}

// RevokeUser drops the specified user from the authentication database. If none is provided
// in the revocation statement, the default "admin" authentication database will be assumed.
func (m *MongoDB) RevokeUser(ctx context.Context, statements dbplugin.Statements, username string) error {
	m.Lock()
	defer m.Unlock()

	statements = dbutil.StatementCompatibilityHelper(statements)

	// If no revocation statements provided, pass in empty JSON
	var revocationStatement string
	switch len(statements.Revocation) {
	case 0:
		revocationStatement = `{}`
	case 1:
		revocationStatement = statements.Revocation[0]
	default:
		return fmt.Errorf("expected 0 or 1 revocation statements, got %d", len(statements.Revocation))
	}

	// Unmarshal revocation statements into mongodbRoles
	var mongoCS mongoDBStatement
	err := json.Unmarshal([]byte(revocationStatement), &mongoCS)
	if err != nil {
		return err
	}

	db := mongoCS.DB
	// If db is not specified, use the default authenticationDatabase "admin"
	if db == "" {
		db = "admin"
	}

	dropUserCmd := &dropUserCommand{
		Username:     username,
		WriteConcern: writeconcern.New(writeconcern.WMajority()),
	}

	return m.runCommandWithRetry(ctx, db, dropUserCmd)
}

// RotateRootCredentials is not currently supported on MongoDB
func (m *MongoDB) RotateRootCredentials(ctx context.Context, statements []string) (map[string]interface{}, error) {
	// Grab the lock
	m.Lock()
	defer m.Unlock()

	if m.Username == "" {
		return m.RawConfig, fmt.Errorf("username not specified for root credentials")
	}

	client, err := m.getConnection(ctx)
	if err != nil {
		return nil, err
	}

	password, err := m.GeneratePassword()
	if err != nil {
		return nil, err
	}

	changeUserCmd := &updateUserCommand{
		Username: m.Username,
		Password: password,
	}

	if err := runCommandWithRetry(ctx, client, "admin", changeUserCmd); err != nil {
		return nil, err
	}

	m.RawConfig["password"] = password
	m.Password = password
	return m.RawConfig, nil
}

<<<<<<< HEAD
const (
	defaultCommandTimeout = 1*time.Minute
)

// runCommandWithRetry runs a command with retry.
func runCommandWithRetry(ctx context.Context, client *mongo.Client, db string, cmd interface{}) error {
	// Ensure the context has a timeout on it
	if _, hasDeadline := ctx.Deadline(); !hasDeadline {
		var cancel func()
		ctx, cancel = context.WithTimeout(ctx, defaultCommandTimeout)
		defer cancel()
	}

	nextAttemptTime := 3 * time.Second
	nextAttemptIncrement := 3 * time.Second
	nextAttempt := time.NewTimer(nextAttemptTime)
	defer nextAttempt.Stop()

	for {
		cmdCtx, cmdCancel := context.WithTimeout(context.Background(), nextAttemptIncrement)

		result := client.Database(db).RunCommand(cmdCtx, cmd, nil)
		err := result.Err()
		if err == nil {
			cmdCancel()
			return nil
		}

		select {
		case <-ctx.Done():
			cmdCancel()
			return fmt.Errorf("timed out executing command - last error was: %s", err)
		case <-nextAttempt.C:
			nextAttemptTime += nextAttemptIncrement
			nextAttempt.Reset(nextAttemptTime)
			cmdCancel()
		}
	}
=======
// runCommandWithRetry runs a command and retries once more if there's a failure
// on the first attempt. This should be called with the lock held
func (m *MongoDB) runCommandWithRetry(ctx context.Context, db string, cmd interface{}) error {
	// Get the client
	client, err := m.getConnection(ctx)
	if err != nil {
		return err
	}

	// Run command
	result := client.Database(db).RunCommand(ctx, cmd, nil)

	// Error check on the first attempt
	err = result.Err()
	switch {
	case err == nil:
		return nil
	case err == io.EOF, strings.Contains(err.Error(), "EOF"):
		// Call getConnection to reset and retry query if we get an EOF error on first attempt.
		client, err = m.getConnection(ctx)
		if err != nil {
			return err
		}
		result = client.Database(db).RunCommand(ctx, cmd, nil)
		if err := result.Err(); err != nil {
			return err
		}
	default:
		return err
	}

	return nil
>>>>>>> 149e8cd7
}<|MERGE_RESOLUTION|>--- conflicted
+++ resolved
@@ -222,11 +222,6 @@
 		return m.RawConfig, fmt.Errorf("username not specified for root credentials")
 	}
 
-	client, err := m.getConnection(ctx)
-	if err != nil {
-		return nil, err
-	}
-
 	password, err := m.GeneratePassword()
 	if err != nil {
 		return nil, err
@@ -237,7 +232,7 @@
 		Password: password,
 	}
 
-	if err := runCommandWithRetry(ctx, client, "admin", changeUserCmd); err != nil {
+	if err := m.runCommandWithRetry(ctx, "admin", changeUserCmd); err != nil {
 		return nil, err
 	}
 
@@ -246,46 +241,6 @@
 	return m.RawConfig, nil
 }
 
-<<<<<<< HEAD
-const (
-	defaultCommandTimeout = 1*time.Minute
-)
-
-// runCommandWithRetry runs a command with retry.
-func runCommandWithRetry(ctx context.Context, client *mongo.Client, db string, cmd interface{}) error {
-	// Ensure the context has a timeout on it
-	if _, hasDeadline := ctx.Deadline(); !hasDeadline {
-		var cancel func()
-		ctx, cancel = context.WithTimeout(ctx, defaultCommandTimeout)
-		defer cancel()
-	}
-
-	nextAttemptTime := 3 * time.Second
-	nextAttemptIncrement := 3 * time.Second
-	nextAttempt := time.NewTimer(nextAttemptTime)
-	defer nextAttempt.Stop()
-
-	for {
-		cmdCtx, cmdCancel := context.WithTimeout(context.Background(), nextAttemptIncrement)
-
-		result := client.Database(db).RunCommand(cmdCtx, cmd, nil)
-		err := result.Err()
-		if err == nil {
-			cmdCancel()
-			return nil
-		}
-
-		select {
-		case <-ctx.Done():
-			cmdCancel()
-			return fmt.Errorf("timed out executing command - last error was: %s", err)
-		case <-nextAttempt.C:
-			nextAttemptTime += nextAttemptIncrement
-			nextAttempt.Reset(nextAttemptTime)
-			cmdCancel()
-		}
-	}
-=======
 // runCommandWithRetry runs a command and retries once more if there's a failure
 // on the first attempt. This should be called with the lock held
 func (m *MongoDB) runCommandWithRetry(ctx context.Context, db string, cmd interface{}) error {
@@ -318,5 +273,4 @@
 	}
 
 	return nil
->>>>>>> 149e8cd7
 }